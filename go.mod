module github.com/dell/csm-replication

go 1.24.0

toolchain go1.24.4

require (
	github.com/bombsimon/logrusr/v4 v4.1.0
	github.com/dell/dell-csi-extensions/common v1.8.1-0.20250717054012-23ceaf9c9606
	github.com/dell/dell-csi-extensions/migration v1.8.1-0.20250717054012-23ceaf9c9606
	github.com/dell/dell-csi-extensions/replication v1.11.1-0.20250717054012-23ceaf9c9606
	github.com/dell/gobrick v1.14.1-0.20250624004701-1c68c8c05f2f
	github.com/fatih/color v1.18.0
	github.com/fsnotify/fsnotify v1.9.0
	github.com/go-chi/chi v4.1.2+incompatible
	github.com/go-logr/logr v1.4.3
	github.com/google/uuid v1.6.0
	github.com/kubernetes-csi/external-snapshotter/client/v4 v4.2.0
	github.com/lithammer/fuzzysearch v1.1.8
	github.com/sirupsen/logrus v1.9.3
	github.com/spf13/viper v1.20.0
	github.com/stretchr/testify v1.10.0
<<<<<<< HEAD
	golang.org/x/net v0.42.0
	golang.org/x/sync v0.16.0
	google.golang.org/grpc v1.73.0
=======
	golang.org/x/net v0.41.0
	golang.org/x/sync v0.15.0
	google.golang.org/grpc v1.74.0
>>>>>>> d4f125a5
	google.golang.org/protobuf v1.36.6
	k8s.io/api v0.33.0
	k8s.io/apiextensions-apiserver v0.33.0
	k8s.io/apimachinery v0.33.0
	k8s.io/client-go v0.33.0
	sigs.k8s.io/controller-runtime v0.21.0
)

require (
	github.com/beorn7/perks v1.0.1 // indirect
	github.com/cespare/xxhash/v2 v2.3.0 // indirect
	github.com/davecgh/go-spew v1.1.2-0.20180830191138-d8f796af33cc // indirect
	github.com/dell/goiscsi v1.12.0 // indirect
	github.com/dell/gonvme v1.11.1-0.20250701150147-3adc18df98ba // indirect
	github.com/emicklei/go-restful/v3 v3.12.1 // indirect
	github.com/evanphx/json-patch v5.9.10+incompatible // indirect
	github.com/evanphx/json-patch/v5 v5.9.11 // indirect
	github.com/fxamacker/cbor/v2 v2.7.0 // indirect
	github.com/go-logr/zapr v1.3.0 // indirect
	github.com/go-openapi/jsonpointer v0.21.0 // indirect
	github.com/go-openapi/jsonreference v0.21.0 // indirect
	github.com/go-openapi/swag v0.23.0 // indirect
	github.com/go-viper/mapstructure/v2 v2.3.0 // indirect
	github.com/gogo/protobuf v1.3.2 // indirect
	github.com/golang/mock v1.6.0 // indirect
	github.com/google/btree v1.1.3 // indirect
	github.com/google/gnostic-models v0.6.9 // indirect
	github.com/google/go-cmp v0.7.0 // indirect
	github.com/josharian/intern v1.0.0 // indirect
	github.com/json-iterator/go v1.1.12 // indirect
	github.com/mailru/easyjson v0.9.0 // indirect
	github.com/mattn/go-colorable v0.1.14 // indirect
	github.com/mattn/go-isatty v0.0.20 // indirect
	github.com/modern-go/concurrent v0.0.0-20180306012644-bacd9c7ef1dd // indirect
	github.com/modern-go/reflect2 v1.0.2 // indirect
	github.com/munnerz/goautoneg v0.0.0-20191010083416-a7dc8b61c822 // indirect
	github.com/pelletier/go-toml/v2 v2.2.3 // indirect
	github.com/pkg/errors v0.9.1 // indirect
	github.com/pmezard/go-difflib v1.0.1-0.20181226105442-5d4384ee4fb2 // indirect
	github.com/prometheus/client_golang v1.22.0 // indirect
	github.com/prometheus/client_model v0.6.1 // indirect
	github.com/prometheus/common v0.62.0 // indirect
	github.com/prometheus/procfs v0.15.1 // indirect
	github.com/sagikazarmark/locafero v0.7.0 // indirect
	github.com/sourcegraph/conc v0.3.0 // indirect
	github.com/spf13/afero v1.12.0 // indirect
	github.com/spf13/cast v1.7.1 // indirect
	github.com/spf13/pflag v1.0.6 // indirect
	github.com/stretchr/objx v0.5.2 // indirect
	github.com/subosito/gotenv v1.6.0 // indirect
	github.com/x448/float16 v0.8.4 // indirect
	go.uber.org/multierr v1.11.0 // indirect
	go.uber.org/zap v1.27.0 // indirect
<<<<<<< HEAD
	golang.org/x/oauth2 v0.28.0 // indirect
	golang.org/x/sys v0.34.0 // indirect
	golang.org/x/term v0.33.0 // indirect
	golang.org/x/text v0.27.0 // indirect
=======
	golang.org/x/oauth2 v0.30.0 // indirect
	golang.org/x/sys v0.33.0 // indirect
	golang.org/x/term v0.32.0 // indirect
	golang.org/x/text v0.26.0 // indirect
>>>>>>> d4f125a5
	golang.org/x/time v0.9.0 // indirect
	gomodules.xyz/jsonpatch/v2 v2.4.0 // indirect
	google.golang.org/genproto/googleapis/rpc v0.0.0-20250528174236-200df99c418a // indirect
	gopkg.in/evanphx/json-patch.v4 v4.12.0 // indirect
	gopkg.in/inf.v0 v0.9.1 // indirect
	gopkg.in/yaml.v3 v3.0.1 // indirect
	k8s.io/klog/v2 v2.130.1 // indirect
	k8s.io/kube-openapi v0.0.0-20250318190949-c8a335a9a2ff // indirect
	k8s.io/utils v0.0.0-20241104100929-3ea5e8cea738 // indirect
	sigs.k8s.io/json v0.0.0-20241010143419-9aa6b5e7a4b3 // indirect
	sigs.k8s.io/randfill v1.0.0 // indirect
	sigs.k8s.io/structured-merge-diff/v4 v4.6.0 // indirect
	sigs.k8s.io/yaml v1.4.0 // indirect
)<|MERGE_RESOLUTION|>--- conflicted
+++ resolved
@@ -20,15 +20,9 @@
 	github.com/sirupsen/logrus v1.9.3
 	github.com/spf13/viper v1.20.0
 	github.com/stretchr/testify v1.10.0
-<<<<<<< HEAD
 	golang.org/x/net v0.42.0
 	golang.org/x/sync v0.16.0
-	google.golang.org/grpc v1.73.0
-=======
-	golang.org/x/net v0.41.0
-	golang.org/x/sync v0.15.0
 	google.golang.org/grpc v1.74.0
->>>>>>> d4f125a5
 	google.golang.org/protobuf v1.36.6
 	k8s.io/api v0.33.0
 	k8s.io/apiextensions-apiserver v0.33.0
@@ -82,17 +76,9 @@
 	github.com/x448/float16 v0.8.4 // indirect
 	go.uber.org/multierr v1.11.0 // indirect
 	go.uber.org/zap v1.27.0 // indirect
-<<<<<<< HEAD
-	golang.org/x/oauth2 v0.28.0 // indirect
 	golang.org/x/sys v0.34.0 // indirect
 	golang.org/x/term v0.33.0 // indirect
 	golang.org/x/text v0.27.0 // indirect
-=======
-	golang.org/x/oauth2 v0.30.0 // indirect
-	golang.org/x/sys v0.33.0 // indirect
-	golang.org/x/term v0.32.0 // indirect
-	golang.org/x/text v0.26.0 // indirect
->>>>>>> d4f125a5
 	golang.org/x/time v0.9.0 // indirect
 	gomodules.xyz/jsonpatch/v2 v2.4.0 // indirect
 	google.golang.org/genproto/googleapis/rpc v0.0.0-20250528174236-200df99c418a // indirect

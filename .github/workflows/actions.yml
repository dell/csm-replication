--- conflicted
+++ resolved
@@ -22,35 +22,8 @@
     steps:
       - name: Checkout the code
         uses: actions/checkout@v4
-<<<<<<< HEAD
-      - name: Download GoSec
-        run: cd ./repctl && wget https://github.com/securego/gosec/releases/download/v2.19.0/gosec_2.19.0_linux_amd64.tar.gz
-      - name: Unpack GoSec
-        run: cd ./repctl && tar xzf gosec_2.19.0_linux_amd64.tar.gz
-      - name: GoSec scan
-        run: cd ./repctl && ./gosec  ./...
-  image_security_scan:
-    name: Image Scanner
-    runs-on: ubuntu-latest
-    env:
-      VERSION: ${{ github.sha }}
-      CONTAINER_TOOL: docker
-      CSM_BASEIMAGE: quay.io/dell/container-storage-modules/csm-base-image:nightly
-      PASSED_BUILD: false
-    steps:
-      - name: Checkout the code
-        uses: actions/checkout@v4
-        with:
-          fetch-depth: 0
-      - name: Set up Go
-        uses: actions/setup-go@v5
-        with:
-          go-version: "1.24"
-      - name: Build CSM Replication Docker Images
-=======
 
       - name: Run gosec
->>>>>>> c3cb9be5
         run: |
           LATEST_VERSION=$(curl -s https://api.github.com/repos/securego/gosec/releases/latest | grep '"tag_name":' | sed -E 's/.*"([^"]+)".*/\1/')
 
